# pragma pylint: disable=missing-docstring, C0103

import pandas

from freqtrade.optimize import load_data
from freqtrade.strategy.resolver import StrategyResolver

_pairs = ['ETH/BTC']


def load_dataframe_pair(pairs, strategy):
    ld = load_data(None, ticker_interval='5m', pairs=pairs)
    assert isinstance(ld, dict)
    assert isinstance(pairs[0], str)
    dataframe = ld[pairs[0]]

<<<<<<< HEAD
    dataframe = strategy.analyze_ticker(dataframe, {'pairs':pairs[0]})
=======
    dataframe = strategy.analyze_ticker(dataframe, {'pair': pairs[0]})
>>>>>>> a488734e
    return dataframe


def test_dataframe_load():
    strategy = StrategyResolver({'strategy': 'DefaultStrategy'}).strategy
    dataframe = load_dataframe_pair(_pairs, strategy)
    assert isinstance(dataframe, pandas.core.frame.DataFrame)


def test_dataframe_columns_exists():
    strategy = StrategyResolver({'strategy': 'DefaultStrategy'}).strategy
    dataframe = load_dataframe_pair(_pairs, strategy)
    assert 'high' in dataframe.columns
    assert 'low' in dataframe.columns
    assert 'close' in dataframe.columns<|MERGE_RESOLUTION|>--- conflicted
+++ resolved
@@ -14,11 +14,7 @@
     assert isinstance(pairs[0], str)
     dataframe = ld[pairs[0]]
 
-<<<<<<< HEAD
-    dataframe = strategy.analyze_ticker(dataframe, {'pairs':pairs[0]})
-=======
     dataframe = strategy.analyze_ticker(dataframe, {'pair': pairs[0]})
->>>>>>> a488734e
     return dataframe
 
 
