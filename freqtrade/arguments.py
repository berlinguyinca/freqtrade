"""
This module contains the argument manager class
"""

import argparse
import os
import re
from typing import List, NamedTuple, Optional

import arrow

from freqtrade import __version__, constants


class TimeRange(NamedTuple):
    """
    NamedTuple Defining timerange inputs.
    [start/stop]type defines if [start/stop]ts shall be used.
    if *type is none, don't use corresponding startvalue.
    """
    starttype: Optional[str] = None
    stoptype: Optional[str] = None
    startts: int = 0
    stopts: int = 0


class Arguments(object):
    """
    Arguments Class. Manage the arguments received by the cli
    """

    def __init__(self, args: List[str], description: str) -> None:
        self.args = args
        self.parsed_arg: Optional[argparse.Namespace] = None
        self.parser = argparse.ArgumentParser(description=description)

    def _load_args(self) -> None:
        self.common_args_parser()
        self._build_subcommands()

    def get_parsed_arg(self) -> argparse.Namespace:
        """
        Return the list of arguments
        :return: List[str] List of arguments
        """
        if self.parsed_arg is None:
            self._load_args()
            self.parsed_arg = self.parse_args()

        return self.parsed_arg

    def parse_args(self) -> argparse.Namespace:
        """
        Parses given arguments and returns an argparse Namespace instance.
        """
        parsed_arg = self.parser.parse_args(self.args)

        return parsed_arg

    def common_args_parser(self) -> None:
        """
        Parses given common arguments and returns them as a parsed object.
        """
        self.parser.add_argument(
            '-v', '--verbose',
            help='verbose mode (-vv for more, -vvv to get all messages)',
            action='count',
            dest='loglevel',
            default=0,
        )
        self.parser.add_argument(
            '--version',
            action='version',
            version=f'%(prog)s {__version__}'
        )
        self.parser.add_argument(
            '-c', '--config',
            help='specify configuration file (default: %(default)s)',
            dest='config',
            default='config.json',
            type=str,
            metavar='PATH',
        )
        self.parser.add_argument(
            '-d', '--datadir',
            help='path to backtest data',
            dest='datadir',
            default=None,
            type=str,
            metavar='PATH',
        )
        self.parser.add_argument(
            '-s', '--strategy',
            help='specify strategy class name (default: %(default)s)',
            dest='strategy',
            default='DefaultStrategy',
            type=str,
            metavar='NAME',
        )
        self.parser.add_argument(
            '--strategy-path',
            help='specify additional strategy lookup path',
            dest='strategy_path',
            type=str,
            metavar='PATH',
        )
        self.parser.add_argument(
            '--dynamic-whitelist',
            help='dynamically generate and update whitelist'
                 ' based on 24h BaseVolume (default: %(const)s)',
            dest='dynamic_whitelist',
            const=constants.DYNAMIC_WHITELIST,
            type=int,
            metavar='INT',
            nargs='?',
        )
        self.parser.add_argument(
            '--db-url',
            help='Override trades database URL, this is useful if dry_run is enabled'
                 ' or in custom deployments (default: %(default)s)',
            dest='db_url',
            default=constants.DEFAULT_DB_PROD_URL,
            type=str,
            metavar='PATH',
        )

    @staticmethod
    def backtesting_options(parser: argparse.ArgumentParser) -> None:
        """
        Parses given arguments for Backtesting scripts.
        """
        parser.add_argument(
            '-l', '--live',
            help='using live data',
            action='store_true',
            dest='live',
        )
        parser.add_argument(
            '-r', '--refresh-pairs-cached',
            help='refresh the pairs files in tests/testdata with the latest data from the '
                 'exchange. Use it if you want to run your backtesting with up-to-date data.',
            action='store_true',
            dest='refresh_pairs',
        )
        parser.add_argument(
            '--strategy-list',
            help='Provide a commaseparated list of strategies to backtest '
                 'Please note that ticker-interval needs to be set either in config '
                 'or via command line. When using this together with --export trades, '
                 'the strategy-name is injected into the filename '
                 '(so backtest-data.json becomes backtest-data-DefaultStrategy.json',
            nargs='+',
            dest='strategy_list',
        )
        parser.add_argument(
            '--export',
            help='export backtest results, argument are: trades\
                  Example --export=trades',
            type=str,
            default=None,
            dest='export',
        )
        parser.add_argument(
            '--export-filename',
            help='Save backtest results to this filename \
                  requires --export to be set as well\
                  Example --export-filename=user_data/backtest_data/backtest_today.json\
                  (default: %(default)s)',
            type=str,
            default=os.path.join('user_data', 'backtest_data', 'backtest-result.json'),
            dest='exportfilename',
            metavar='PATH',
        )
        parser.add_argument(
<<<<<<< HEAD
            '--backslap',
            help="Utilize the Backslapping approach instead of the default Backtesting. This should provide more "
                 "accurate results, unless you are utilizing Min/Max function in your strategy.",
            required=False,
            dest='backslap',
            action='store_true'
=======
            '--mode',
            help="select the backtesting algorithm",
            required=False,
            dest='mode',
            type=str,
            default="legacy"
>>>>>>> fdaecb6e
        )

    @staticmethod
    def optimizer_shared_options(parser: argparse.ArgumentParser) -> None:
        """
        Parses given common arguments for Backtesting and Hyperopt scripts.
        :param parser:
        :return:
        """
        parser.add_argument(
            '-i', '--ticker-interval',
            help='specify ticker interval (1m, 5m, 30m, 1h, 1d)',
            dest='ticker_interval',
            type=str,
        )
        parser.add_argument(
            '--eps', '--enable-position-stacking',
            help='Allow buying the same pair multiple times (position stacking)',
            action='store_true',
            dest='position_stacking',
            default=False
        )

        parser.add_argument(
            '--dmmp', '--disable-max-market-positions',
            help='Disable applying `max_open_trades` during backtest '
                 '(same as setting `max_open_trades` to a very high number)',
            action='store_false',
            dest='use_max_market_positions',
            default=True
        )

        parser.add_argument(
            '--timerange',
            help='specify what timerange of data to use.',
            default=None,
            type=str,
            dest='timerange',
        )

    @staticmethod
    def hyperopt_options(parser: argparse.ArgumentParser) -> None:
        """
        Parses given arguments for Hyperopt scripts.
        """
        parser.add_argument(
            '-e', '--epochs',
            help='specify number of epochs (default: %(default)d)',
            dest='epochs',
            default=constants.HYPEROPT_EPOCH,
            type=int,
            metavar='INT',
        )
        parser.add_argument(
            '-s', '--spaces',
            help='Specify which parameters to hyperopt. Space separate list. \
                  Default: %(default)s',
            choices=['all', 'buy', 'roi', 'stoploss'],
            default='all',
            nargs='+',
            dest='spaces',
        )

    def _build_subcommands(self) -> None:
        """
        Builds and attaches all subcommands
        :return: None
        """
        from freqtrade.optimize import backtesting, hyperopt

        subparsers = self.parser.add_subparsers(dest='subparser')

        # Add backtesting subcommand
        backtesting_cmd = subparsers.add_parser('backtesting', help='backtesting module')
        backtesting_cmd.set_defaults(func=backtesting.start)
        self.optimizer_shared_options(backtesting_cmd)
        self.backtesting_options(backtesting_cmd)

        # Add hyperopt subcommand
        hyperopt_cmd = subparsers.add_parser('hyperopt', help='hyperopt module')
        hyperopt_cmd.set_defaults(func=hyperopt.start)
        self.optimizer_shared_options(hyperopt_cmd)
        self.hyperopt_options(hyperopt_cmd)

    @staticmethod
    def parse_timerange(text: Optional[str]) -> TimeRange:
        """
        Parse the value of the argument --timerange to determine what is the range desired
        :param text: value from --timerange
        :return: Start and End range period
        """
        if text is None:
            return TimeRange(None, None, 0, 0)
        syntax = [(r'^-(\d{8})$', (None, 'date')),
                  (r'^(\d{8})-$', ('date', None)),
                  (r'^(\d{8})-(\d{8})$', ('date', 'date')),
                  (r'^-(\d{10})$', (None, 'date')),
                  (r'^(\d{10})-$', ('date', None)),
                  (r'^(\d{10})-(\d{10})$', ('date', 'date')),
                  (r'^(-\d+)$', (None, 'line')),
                  (r'^(\d+)-$', ('line', None)),
                  (r'^(\d+)-(\d+)$', ('index', 'index'))]
        for rex, stype in syntax:
            # Apply the regular expression to text
            match = re.match(rex, text)
            if match:  # Regex has matched
                rvals = match.groups()
                index = 0
                start: int = 0
                stop: int = 0
                if stype[0]:
                    starts = rvals[index]
                    if stype[0] == 'date' and len(starts) == 8:
                        start = arrow.get(starts, 'YYYYMMDD').timestamp
                    else:
                        start = int(starts)
                    index += 1
                if stype[1]:
                    stops = rvals[index]
                    if stype[1] == 'date' and len(stops) == 8:
                        stop = arrow.get(stops, 'YYYYMMDD').timestamp
                    else:
                        stop = int(stops)
                return TimeRange(stype[0], stype[1], start, stop)
        raise Exception('Incorrect syntax for timerange "%s"' % text)

    def scripts_options(self) -> None:
        """
        Parses given arguments for scripts.
        """
        self.parser.add_argument(
            '-p', '--pair',
            help='Show profits for only this pairs. Pairs are comma-separated.',
            dest='pair',
            default=None
        )

    def testdata_dl_options(self) -> None:
        """
        Parses given arguments for testdata download
        """
        self.parser.add_argument(
            '--pairs-file',
            help='File containing a list of pairs to download',
            dest='pairs_file',
            default=None,
            metavar='PATH',
        )

        self.parser.add_argument(
            '--export',
            help='Export files to given dir',
            dest='export',
            default=None,
            metavar='PATH',
        )

        self.parser.add_argument(
            '--days',
            help='Download data for number of days',
            dest='days',
            type=int,
            metavar='INT',
            default=None
        )

        self.parser.add_argument(
            '--exchange',
            help='Exchange name (default: %(default)s)',
            dest='exchange',
            type=str,
            default='bittrex'
        )

        self.parser.add_argument(
            '-t', '--timeframes',
            help='Specify which tickers to download. Space separated list. \
                  Default: %(default)s',
            choices=['1m', '3m', '5m', '15m', '30m', '1h', '2h', '4h',
                     '6h', '8h', '12h', '1d', '3d', '1w'],
            default=['1m', '5m'],
            nargs='+',
            dest='timeframes',
        )

        self.parser.add_argument(
            '--erase',
            help='Clean all existing data for the selected exchange/pairs/timeframes',
            dest='erase',
            action='store_true'
        )<|MERGE_RESOLUTION|>--- conflicted
+++ resolved
@@ -172,21 +172,12 @@
             metavar='PATH',
         )
         parser.add_argument(
-<<<<<<< HEAD
-            '--backslap',
-            help="Utilize the Backslapping approach instead of the default Backtesting. This should provide more "
-                 "accurate results, unless you are utilizing Min/Max function in your strategy.",
-            required=False,
-            dest='backslap',
-            action='store_true'
-=======
             '--mode',
             help="select the backtesting algorithm",
             required=False,
             dest='mode',
             type=str,
             default="legacy"
->>>>>>> fdaecb6e
         )
 
     @staticmethod
