""" FreqTrade bot """
__version__ = '0.17.0'


class DependencyException(BaseException):
    """
    Indicates that a assumed dependency is not met.
    This could happen when there is currently not enough money on the account.
    """


class OperationalException(BaseException):
    """
    Requires manual intervention.
    This happens when an exchange returns an unexpected error during runtime.
    """


<<<<<<< HEAD
class NotEnoughFundsExeption(BaseException):
    """
    This happens when the exchange reports that not enough funds where available.
    We do not want to stop the bot in this case and just keep it going and suppress
    this message
=======
class TemporaryError(BaseException):
    """
    Temporary network or exchange related error.
    This could happen when an exchange is congested, unavailable, or the user
    has networking problems. Usually resolves itself after a time.
>>>>>>> 52386d81
    """<|MERGE_RESOLUTION|>--- conflicted
+++ resolved
@@ -16,17 +16,9 @@
     """
 
 
-<<<<<<< HEAD
-class NotEnoughFundsExeption(BaseException):
-    """
-    This happens when the exchange reports that not enough funds where available.
-    We do not want to stop the bot in this case and just keep it going and suppress
-    this message
-=======
 class TemporaryError(BaseException):
     """
     Temporary network or exchange related error.
     This could happen when an exchange is congested, unavailable, or the user
     has networking problems. Usually resolves itself after a time.
->>>>>>> 52386d81
     """