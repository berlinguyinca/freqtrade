# pragma pylint: disable=missing-docstring, W0212, too-many-arguments

"""
This module contains the backtesting logic
"""
import logging
import operator
from argparse import Namespace
from datetime import datetime, timedelta
from typing import Any, Dict, List, NamedTuple, Optional, Tuple

import arrow
from pandas import DataFrame, to_datetime
from tabulate import tabulate

import freqtrade.optimize as optimize
from freqtrade import DependencyException, constants
from freqtrade.arguments import Arguments
from freqtrade.configuration import Configuration
from freqtrade.exchange import Exchange
from freqtrade.misc import file_dump_json
from freqtrade.optimize.backslapping import Backslapping
from freqtrade.persistence import Trade
from freqtrade.strategy.interface import SellType
from freqtrade.strategy.resolver import IStrategy, StrategyResolver
from profilehooks import profile
from collections import OrderedDict
import timeit
from time import sleep

logger = logging.getLogger(__name__)


class BacktestResult(NamedTuple):
    """
    NamedTuple Defining BacktestResults inputs.
    """
    pair: str
    profit_percent: float
    profit_abs: float
    open_time: datetime
    close_time: datetime
    open_index: int
    close_index: int
    trade_duration: float
    open_at_end: bool
    open_rate: float
    close_rate: float
    sell_reason: SellType


class Backtesting(object):
    """
    Backtesting class, this class contains all the logic to run a backtest

    To run a backtest:
    backtesting = Backtesting(config)
    backtesting.start()
    """

    def __init__(self, config: Dict[str, Any]) -> None:
        self.config = config
        self.strategy: IStrategy = StrategyResolver(self.config).strategy
        self.ticker_interval = self.strategy.ticker_interval
        self.tickerdata_to_dataframe = self.strategy.tickerdata_to_dataframe
        self.advise_buy = self.strategy.advise_buy
        self.advise_sell = self.strategy.advise_sell

        # Reset keys for backtesting
        self.config['exchange']['key'] = ''
        self.config['exchange']['secret'] = ''
        self.config['exchange']['password'] = ''
        self.config['exchange']['uid'] = ''
        self.config['dry_run'] = True
        self.exchange = Exchange(self.config)
        self.fee = self.exchange.get_fee()

        self.stop_loss_value = self.strategy.stoploss

        #### backslap config
        '''
        Numpy arrays are used for 100x speed up
        We requires setting Int values for
        buy stop triggers and stop calculated on
        # buy 0 - open 1 - close 2 - sell 3 - high 4 - low 5 - stop 6
        '''
        self.np_buy: int = 0
        self.np_open: int = 1
        self.np_close: int = 2
        self.np_sell: int = 3
        self.np_high: int = 4
        self.np_low: int = 5
        self.np_stop: int = 6
        self.np_bto: int = self.np_close  # buys_triggered_on - should be close
        self.np_bco: int = self.np_open  # buys calculated on - open of the next candle.
        self.np_sto: int = self.np_low  # stops_triggered_on - Should be low, FT uses close
        self.np_sco: int = self.np_stop  # stops_calculated_on - Should be stop, FT uses close
        # self.np_sto: int = self.np_close  # stops_triggered_on - Should be low, FT uses close
        # self.np_sco: int = self.np_close  # stops_calculated_on - Should be stop, FT uses close

<<<<<<< HEAD
        self.use_backslap = True  # Enable backslap - if false Orginal code is executed.
=======
        if 'backslap' in config:
            self.use_backslap = config['backslap']  # Enable backslap - if false Orginal code is executed.
        else:
            self.use_backslap = False

        logger.info("using backslap: {}".format(self.use_backslap))

>>>>>>> 04d5e857
        self.debug = False  # Main debug enable, very print heavy, enable 2 loops recommended
        self.debug_timing = False  # Stages within Backslap
        self.debug_2loops = False  # Limit each pair to two loops, useful when debugging
        self.debug_vector = False  # Debug vector calcs
        self.debug_timing_main_loop = False  # print overall timing per pair - works in Backtest and Backslap

        self.backslap_show_trades = False  # prints trades in addition to summary report
        self.backslap_save_trades = True  # saves trades as a pretty table to backslap.txt

        self.stop_stops: int = 9999  # stop back testing any pair with this many stops, set to 999999 to not hit

        self.backslap = Backslapping(config)

    @staticmethod
    def get_timeframe(data: Dict[str, DataFrame]) -> Tuple[arrow.Arrow, arrow.Arrow]:
        """
        Get the maximum timeframe for the given backtest data
        :param data: dictionary with preprocessed backtesting data
        :return: tuple containing min_date, max_date
        """
        timeframe = [
            (arrow.get(frame['date'].min()), arrow.get(frame['date'].max()))
            for frame in data.values()
        ]
        return min(timeframe, key=operator.itemgetter(0))[0], \
               max(timeframe, key=operator.itemgetter(1))[1]

    def _generate_text_table(self, data: Dict[str, Dict], results: DataFrame) -> str:
        """
        Generates and returns a text table for the given backtest data and the results dataframe
        :return: pretty printed table with tabulate as str
        """
        stake_currency = str(self.config.get('stake_currency'))

        floatfmt = ('s', 'd', '.2f', '.2f', '.8f', 'd', '.1f', '.1f')
        tabular_data = []
        headers = ['pair', 'buy count', 'avg profit %', 'cum profit %',
                   'total profit ' + stake_currency, 'avg duration', 'profit', 'loss']
        for pair in data:
            result = results[results.pair == pair]
            tabular_data.append([
                pair,
                len(result.index),
                result.profit_percent.mean() * 100.0,
                result.profit_percent.sum() * 100.0,
                result.profit_abs.sum(),
                str(timedelta(
                    minutes=round(result.trade_duration.mean()))) if not result.empty else '0:00',
                len(result[result.profit_abs > 0]),
                len(result[result.profit_abs < 0])
            ])

        # Append Total
        tabular_data.append([
            'TOTAL',
            len(results.index),
            results.profit_percent.mean() * 100.0,
            results.profit_percent.sum() * 100.0,
            results.profit_abs.sum(),
            str(timedelta(
                minutes=round(results.trade_duration.mean()))) if not results.empty else '0:00',
            len(results[results.profit_abs > 0]),
            len(results[results.profit_abs < 0])
        ])
        return tabulate(tabular_data, headers=headers, floatfmt=floatfmt, tablefmt="pipe")

    def _generate_text_table_sell_reason(self, data: Dict[str, Dict], results: DataFrame) -> str:
        """
        Generate small table outlining Backtest results
        """

        tabular_data = []
        headers = ['Sell Reason', 'Count']
        for reason, count in results['sell_reason'].value_counts().iteritems():
            tabular_data.append([reason.value, count])
        return tabulate(tabular_data, headers=headers, tablefmt="pipe")

    def _store_backtest_result(self, recordfilename: Optional[str], results: DataFrame) -> None:

        records = [(t.pair, t.profit_percent, t.open_time.timestamp(),
                    t.close_time.timestamp(), t.open_index - 1, t.trade_duration,
                    t.open_rate, t.close_rate, t.open_at_end, t.sell_reason.value)
                   for index, t in results.iterrows()]

        if records:
            logger.info('Dumping backtest results to %s', recordfilename)
            file_dump_json(recordfilename, records)

    def _get_sell_trade_entry(
            self, pair: str, buy_row: DataFrame,
            partial_ticker: List, trade_count_lock: Dict, args: Dict) -> Optional[BacktestResult]:

        stake_amount = args['stake_amount']
        max_open_trades = args.get('max_open_trades', 0)
        trade = Trade(
            open_rate=buy_row.open,
            open_date=buy_row.date,
            stake_amount=stake_amount,
            amount=stake_amount / buy_row.open,
            fee_open=self.fee,
            fee_close=self.fee
        )

        # calculate win/lose forwards from buy point
        for sell_row in partial_ticker:
            if max_open_trades > 0:
                # Increase trade_count_lock for every iteration
                trade_count_lock[sell_row.date] = trade_count_lock.get(sell_row.date, 0) + 1

            buy_signal = sell_row.buy
            sell = self.strategy.should_sell(trade, sell_row.open, sell_row.date, buy_signal,
                                             sell_row.sell)
            if sell.sell_flag:
                return BacktestResult(pair=pair,
                                      profit_percent=trade.calc_profit_percent(rate=sell_row.open),
                                      profit_abs=trade.calc_profit(rate=sell_row.open),
                                      open_time=buy_row.date,
                                      close_time=sell_row.date,
                                      trade_duration=int((
                                                                 sell_row.date - buy_row.date).total_seconds() // 60),
                                      open_index=buy_row.Index,
                                      close_index=sell_row.Index,
                                      open_at_end=False,
                                      open_rate=buy_row.open,
                                      close_rate=sell_row.open,
                                      sell_reason=sell.sell_type
                                      )
        if partial_ticker:
            # no sell condition found - trade stil open at end of backtest period
            sell_row = partial_ticker[-1]
            btr = BacktestResult(pair=pair,
                                 profit_percent=trade.calc_profit_percent(rate=sell_row.open),
                                 profit_abs=trade.calc_profit(rate=sell_row.open),
                                 open_time=buy_row.date,
                                 close_time=sell_row.date,
                                 trade_duration=int((
                                                            sell_row.date - buy_row.date).total_seconds() // 60),
                                 open_index=buy_row.Index,
                                 close_index=sell_row.Index,
                                 open_at_end=True,
                                 open_rate=buy_row.open,
                                 close_rate=sell_row.open,
                                 sell_reason=SellType.FORCE_SELL
                                 )
            logger.debug('Force_selling still open trade %s with %s perc - %s', btr.pair,
                         btr.profit_percent, btr.profit_abs)
            return btr
        return None

    def s(self):
        st = timeit.default_timer()
        return st

    def f(self, st):
        return (timeit.default_timer() - st)

    def backtest(self, args: Dict) -> DataFrame:
        """
        Implements backtesting functionality

        NOTE: This method is used by Hyperopt at each iteration. Please keep it optimized.
        Of course try to not have ugly code. By some accessor are sometime slower than functions.
        Avoid, logging on this method

        :param args: a dict containing:
            stake_amount: btc amount to use for each trade
            processed: a processed dictionary with format {pair, data}
            max_open_trades: maximum number of concurrent trades (default: 0, disabled)
            position_stacking: do we allow position stacking? (default: False)
        :return: DataFrame
        """

        use_backslap = self.use_backslap
        debug_timing = self.debug_timing_main_loop

        if use_backslap:  # Use Back Slap code
            return self.backslap.run(args)
        else:  # use Original Back test code
            ########################## Original BT loop

            headers = ['date', 'buy', 'open', 'close', 'sell']
            processed = args['processed']
            max_open_trades = args.get('max_open_trades', 0)
            position_stacking = args.get('position_stacking', False)
            trades = []
            trade_count_lock: Dict = {}

            for pair, pair_data in processed.items():
                if debug_timing:  # Start timer
                    fl = self.s()

                pair_data['buy'], pair_data['sell'] = 0, 0  # cleanup from previous run

                ticker_data = self.advise_sell(
                self.advise_buy(pair_data, {'pair': pair}), {'pair': pair})[headers].copy()

                # to avoid using data from future, we buy/sell with signal from previous candle
                ticker_data.loc[:, 'buy'] = ticker_data['buy'].shift(1)
                ticker_data.loc[:, 'sell'] = ticker_data['sell'].shift(1)

                ticker_data.drop(ticker_data.head(1).index, inplace=True)

                if debug_timing:  # print time taken
                    flt = self.f(fl)
                    # print("populate_buy_trend:", pair, round(flt, 10))
                    st = self.s()

                # Convert from Pandas to list for performance reasons
                # (Looping Pandas is slow.)
                ticker = [x for x in ticker_data.itertuples()]

                lock_pair_until = None
                for index, row in enumerate(ticker):
                    if row.buy == 0 or row.sell == 1:
                        continue  # skip rows where no buy signal or that would immediately sell off

                if not position_stacking:
                    if lock_pair_until is not None and row.date <= lock_pair_until:
                        continue
                if max_open_trades > 0:
                    # Check if max_open_trades has already been reached for the given date
                    if not trade_count_lock.get(row.date, 0) < max_open_trades:
                        continue

                        trade_count_lock[row.date] = trade_count_lock.get(row.date, 0) + 1

                    trade_entry = self._get_sell_trade_entry(pair, row, ticker[index + 1:],
                                                             trade_count_lock, args)

                    if trade_entry:
                        lock_pair_until = trade_entry.close_time
                        trades.append(trade_entry)
                    else:
                        # Set lock_pair_until to end of testing period if trade could not be closed
                        # This happens only if the buy-signal was with the last candle
                        lock_pair_until = ticker_data.iloc[-1].date

                if debug_timing:  # print time taken
                    tt = self.f(st)
                    print("Time to BackTest :", pair, round(tt, 10))
                    print("-----------------------")

            return DataFrame.from_records(trades, columns=BacktestResult._fields)
            ####################### Original BT loop end

    def start(self) -> None:
        """
        Run a backtesting end-to-end
        :return: None
        """
        data = {}
        pairs = self.config['exchange']['pair_whitelist']
        logger.info('Using stake_currency: %s ...', self.config['stake_currency'])
        logger.info('Using stake_amount: %s ...', self.config['stake_amount'])

        if self.config.get('live'):
            logger.info('Downloading data for all pairs in whitelist ...')
            for pair in pairs:
                data[pair] = self.exchange.get_ticker_history(pair, self.ticker_interval)
        else:
            logger.info('Using local backtesting data (using whitelist in given config) ...')

            timerange = Arguments.parse_timerange(None if self.config.get(
                'timerange') is None else str(self.config.get('timerange')))

<<<<<<< HEAD
            ld_files = self.s()
=======
>>>>>>> 04d5e857
            data = optimize.load_data(
                self.config['datadir'],
                pairs=pairs,
                ticker_interval=self.ticker_interval,
                refresh_pairs=self.config.get('refresh_pairs', False),
                exchange=self.exchange,
                timerange=timerange
            )

        ld_files = self.s()
        if not data:
            logger.critical("No data found. Terminating.")
            return
        # Use max_open_trades in backtesting, except --disable-max-market-positions is set
        if self.config.get('use_max_market_positions', True):
            max_open_trades = self.config['max_open_trades']
        else:
            logger.info('Ignoring max_open_trades (--disable-max-market-positions was used) ...')
            max_open_trades = 0

        preprocessed = self.tickerdata_to_dataframe(data)
        t_t = self.f(ld_files)
        print("Load from json to file to df in mem took", t_t)

        # Print timeframe
        min_date, max_date = self.get_timeframe(preprocessed)
        logger.info(
            'Measuring data from %s up to %s (%s days)..',
            min_date.isoformat(),
            max_date.isoformat(),
            (max_date - min_date).days
        )

        # Execute backtest and print results
        results = self.backtest(
            {
                'stake_amount': self.config.get('stake_amount'),
                'processed': preprocessed,
                'max_open_trades': max_open_trades,
                'position_stacking': self.config.get('position_stacking', False),
            }
        )

        if self.config.get('export', False):
            self._store_backtest_result(self.config.get('exportfilename'), results)

        if self.use_backslap:
            logger.info(
                '\n====================================================== '
                'BackSLAP REPORT'
                ' =======================================================\n'
                '%s',
                self._generate_text_table(
                    data,
                    results
                )
            )
            # optional print trades
            if self.backslap_show_trades:
                TradesFrame = results.filter(['open_time', 'pair', 'exit_type', 'profit_percent', 'profit_abs',
                                              'buy_spend', 'sell_take', 'trade_duration', 'close_time'], axis=1)

                def to_fwf(df, fname):
                    content = tabulate(df.values.tolist(), list(df.columns), floatfmt=".8f", tablefmt='psql')
                    print(content)

                DataFrame.to_fwf = to_fwf(TradesFrame, "backslap.txt")

            # optional save trades
            if self.backslap_save_trades:
                TradesFrame = results.filter(['open_time', 'pair', 'exit_type', 'profit_percent', 'profit_abs',
                                              'buy_spend', 'sell_take', 'trade_duration', 'close_time'], axis=1)

                def to_fwf(df, fname):
                    content = tabulate(df.values.tolist(), list(df.columns), floatfmt=".8f", tablefmt='psql')
                    open(fname, "w").write(content)

                DataFrame.to_fwf = to_fwf(TradesFrame, "backslap.txt")

        else:
            logger.info(
                '\n================================================= '
                'BACKTEST REPORT'
                ' ==================================================\n'
                '%s',
                self._generate_text_table(
                    data,
                    results
                )
            )

        if 'sell_reason' in results.columns:
            logger.info(
                '\n' +
                ' SELL READON STATS '.center(119, '=') +
                '\n%s \n',
                self._generate_text_table_sell_reason(data, results)

            )
        else:
            logger.info("no sell reasons available!")

        logger.info(
            '\n' +
            ' LEFT OPEN TRADES REPORT '.center(119, '=') +
            '\n%s',
            self._generate_text_table(
                data,
                results.loc[results.open_at_end]
            )
        )


def setup_configuration(args: Namespace) -> Dict[str, Any]:
    """
    Prepare the configuration for the backtesting
    :param args: Cli args from Arguments()
    :return: Configuration
    """
    configuration = Configuration(args)
    config = configuration.get_config()

    # Ensure we do not use Exchange credentials
    config['exchange']['key'] = ''
    config['exchange']['secret'] = ''
    config['backslap'] = args.backslap
    if config['stake_amount'] == constants.UNLIMITED_STAKE_AMOUNT:
        raise DependencyException('stake amount could not be "%s" for backtesting' %
                                  constants.UNLIMITED_STAKE_AMOUNT)

    return config


def start(args: Namespace) -> None:
    """
    Start Backtesting script
    :param args: Cli args from Arguments()
    :return: None
    """
    # Initialize configuration
    config = setup_configuration(args)
    logger.info('Starting freqtrade in Backtesting mode')

    # Initialize backtesting object
    backtesting = Backtesting(config)
    backtesting.start()<|MERGE_RESOLUTION|>--- conflicted
+++ resolved
@@ -98,9 +98,6 @@
         # self.np_sto: int = self.np_close  # stops_triggered_on - Should be low, FT uses close
         # self.np_sco: int = self.np_close  # stops_calculated_on - Should be stop, FT uses close
 
-<<<<<<< HEAD
-        self.use_backslap = True  # Enable backslap - if false Orginal code is executed.
-=======
         if 'backslap' in config:
             self.use_backslap = config['backslap']  # Enable backslap - if false Orginal code is executed.
         else:
@@ -108,7 +105,6 @@
 
         logger.info("using backslap: {}".format(self.use_backslap))
 
->>>>>>> 04d5e857
         self.debug = False  # Main debug enable, very print heavy, enable 2 loops recommended
         self.debug_timing = False  # Stages within Backslap
         self.debug_2loops = False  # Limit each pair to two loops, useful when debugging
@@ -374,10 +370,6 @@
             timerange = Arguments.parse_timerange(None if self.config.get(
                 'timerange') is None else str(self.config.get('timerange')))
 
-<<<<<<< HEAD
-            ld_files = self.s()
-=======
->>>>>>> 04d5e857
             data = optimize.load_data(
                 self.config['datadir'],
                 pairs=pairs,
