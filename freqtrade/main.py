#!/usr/bin/env python3
"""
Main Freqtrade bot script.
Read the documentation to know what cli arguments you need.
"""
import logging
import sys
from argparse import Namespace
from typing import List

from freqtrade import OperationalException
from freqtrade.arguments import Arguments
from freqtrade.configuration import Configuration
from freqtrade.freqtradebot import FreqtradeBot
from freqtrade.state import State
from freqtrade.rpc import RPCMessageType

logger = logging.getLogger('freqtrade')


def main(sysargv: List[str]) -> None:
    """
    This function will initiate the bot and start the trading loop.
    :return: None
    """
    arguments = Arguments(
        sysargv,
        'Simple High Frequency Trading Bot for crypto currencies'
    )
    args = arguments.get_parsed_arg()

    # A subcommand has been issued.
    # Means if Backtesting or Hyperopt have been called we exit the bot
    if hasattr(args, 'func'):
        args.func(args)
        return

    freqtrade = None
    return_code = 1
    try:
        # Load and validate configuration
        config = Configuration(args).get_config()

        # Init the bot
        freqtrade = FreqtradeBot(config)

        state = None
        while 1:
            state = freqtrade.worker(old_state=state)
            if state == State.RELOAD_CONF:
                freqtrade = reconfigure(freqtrade, args)

    except KeyboardInterrupt:
        logger.info('SIGINT received, aborting ...')
        return_code = 0
    except OperationalException as e:
        logger.error(str(e))
        return_code = 2
    except BaseException:
        logger.exception('Fatal exception!')
    finally:
        if freqtrade:
            freqtrade.rpc.send_msg({
                'type': RPCMessageType.STATUS_NOTIFICATION,
                'status': 'process died'
            })
            freqtrade.cleanup()
        sys.exit(return_code)


def reconfigure(freqtrade: FreqtradeBot, args: Namespace) -> FreqtradeBot:
    """
    Cleans up current instance, reloads the configuration and returns the new instance
    """
    # Clean up current modules
    freqtrade.cleanup()

    # Create new instance
    freqtrade = FreqtradeBot(Configuration(args).get_config())
<<<<<<< HEAD
    freqtrade.rpc.send_msg({
        'type': RPCMessageType.STATUS_NOTIFICATION,
        'status': 'config reloaded'
    })
=======
    freqtrade.rpc.send_msg(
        '*Status:* `Config reloaded {freqtrade.state.name.lower()}...`')
>>>>>>> bd46b4fa
    return freqtrade


def set_loggers() -> None:
    """
    Set the logger level for Third party libs
    :return: None
    """
    logging.getLogger('requests.packages.urllib3').setLevel(logging.INFO)
    logging.getLogger('ccxt.base.exchange').setLevel(logging.INFO)
    logging.getLogger('telegram').setLevel(logging.INFO)


if __name__ == '__main__':
    set_loggers()
    main(sys.argv[1:])<|MERGE_RESOLUTION|>--- conflicted
+++ resolved
@@ -13,7 +13,6 @@
 from freqtrade.configuration import Configuration
 from freqtrade.freqtradebot import FreqtradeBot
 from freqtrade.state import State
-from freqtrade.rpc import RPCMessageType
 
 logger = logging.getLogger('freqtrade')
 
@@ -60,10 +59,7 @@
         logger.exception('Fatal exception!')
     finally:
         if freqtrade:
-            freqtrade.rpc.send_msg({
-                'type': RPCMessageType.STATUS_NOTIFICATION,
-                'status': 'process died'
-            })
+            freqtrade.rpc.send_msg('*Status:* `Process died ...`')
             freqtrade.cleanup()
         sys.exit(return_code)
 
@@ -77,15 +73,8 @@
 
     # Create new instance
     freqtrade = FreqtradeBot(Configuration(args).get_config())
-<<<<<<< HEAD
-    freqtrade.rpc.send_msg({
-        'type': RPCMessageType.STATUS_NOTIFICATION,
-        'status': 'config reloaded'
-    })
-=======
     freqtrade.rpc.send_msg(
         '*Status:* `Config reloaded {freqtrade.state.name.lower()}...`')
->>>>>>> bd46b4fa
     return freqtrade
 
 
